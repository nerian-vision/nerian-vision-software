--- conflicted
+++ resolved
@@ -111,13 +111,7 @@
         deviceParameters.reset(new DeviceParameters(host));
         // Force waiting for network handshake completion
         auto paramSet = deviceParameters->getParameterSet(); (void) paramSet;
-<<<<<<< HEAD
-        deviceParameters->setParameterUpdateCallback(std::bind(&PhysicalDevice::remoteParameterChangeCallback, this, _1));
-=======
         deviceParameters->setParameterUpdateCallback(std::bind(&PhysicalDevice::remoteParameterChangeCallback, this, _1), false);
-
-        sendSoftwareTriggerRequest(); // force emission of initial trigger to get at least one set of metadata
->>>>>>> 3348cb0f
 #endif
 
         // Initialize data streams
