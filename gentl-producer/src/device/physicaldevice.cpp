--- conflicted
+++ resolved
@@ -95,13 +95,8 @@
 
 #ifndef DELIVER_TEST_DATA
         // Initialize network receiver
-<<<<<<< HEAD
-        imageTf.reset(new ImageTransfer(host, "7681", udp ? ImageProtocol::PROTOCOL_UDP : ImageProtocol::PROTOCOL_TCP));
-        //asyncTf.reset(new AsyncTransfer(host, "7681", udp ? ImageProtocol::PROTOCOL_UDP : ImageProtocol::PROTOCOL_TCP));
-=======
         asyncTf.reset(new AsyncTransfer(host, "7681",
             udp ? ImageProtocol::PROTOCOL_UDP : ImageProtocol::PROTOCOL_TCP));
->>>>>>> e3444535
         // Initialize parameter server connection
         DEBUG_PHYS("Creating DeviceParameters");
         deviceParameters.reset(new DeviceParameters(host));
@@ -241,12 +236,7 @@
             std::this_thread::sleep_for(std::chrono::milliseconds(100));
 #else
             // Receive new image
-<<<<<<< HEAD
-            if(!imageTf->receiveImageSet(receivedSet)) {
-            //if(!asyncTf->collectReceivedImageSet(receivedSet)) {
-=======
             if(!asyncTf->collectReceivedImageSet(receivedSet, 1.0)) { // Wait up to 1.0 sec for full image set, then gracefully return to running check
->>>>>>> e3444535
                 // No image available
                 continue;
             }
