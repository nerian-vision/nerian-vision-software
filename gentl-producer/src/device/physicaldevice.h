--- conflicted
+++ resolved
@@ -131,12 +131,7 @@
 
 private:
     Interface* interface; // Associated system object
-<<<<<<< HEAD
-    std::unique_ptr<visiontransfer::ImageTransfer> imageTf; // Object for receiving image data
-    //std::unique_ptr<visiontransfer::AsyncTransfer> asyncTf; // Object for receiving image data
-=======
     std::unique_ptr<visiontransfer::AsyncTransfer> asyncTf; // Object for receiving image data - with background receiver thread
->>>>>>> e3444535
     std::unique_ptr<visiontransfer::DeviceParameters> deviceParameters; // Parameter access for sending software trigger
 
     bool udp; // Indicates if UDP or TCP protocol is used
